// See LICENSE for license details.

// For std::any_of
#include <algorithm>

#include "csrs.h"
// For processor_t:
#include "processor.h"
#include "mmu.h"
// For get_field():
#include "decode.h"
// For trap_virtual_instruction and trap_illegal_instruction:
#include "trap.h"
// For require():
#include "insn_macros.h"

// STATE macro used by require_privilege() macro:
#undef STATE
#define STATE (*state)

// implement class csr_t
csr_t::csr_t(processor_t* const proc, const reg_t addr):
  proc(proc),
  state(proc->get_state()),
  address(addr),
  csr_priv(get_field(addr, 0x300)),
  csr_read_only(get_field(addr, 0xC00) == 3) {
}

void csr_t::verify_permissions(insn_t insn, bool write) const {
  // Check permissions. Raise virtual-instruction exception if V=1,
  // privileges are insufficient, and the CSR belongs to supervisor or
  // hypervisor. Raise illegal-instruction exception otherwise.
  unsigned priv = state->prv == PRV_S && !state->v ? PRV_HS : state->prv;

  if ((csr_priv == PRV_S && !proc->extension_enabled('S')) ||
      (csr_priv == PRV_HS && !proc->extension_enabled('H')))
    throw trap_illegal_instruction(insn.bits());

  if (write && csr_read_only)
    throw trap_illegal_instruction(insn.bits());
  if (priv < csr_priv) {
    if (state->v && csr_priv <= PRV_HS)
      throw trap_virtual_instruction(insn.bits());
    throw trap_illegal_instruction(insn.bits());
  }
}

csr_t::~csr_t() {
}

void csr_t::write(const reg_t val) noexcept {
  const bool success = unlogged_write(val);
  if (success) {
    log_write();
  }
}

void csr_t::log_write() const noexcept {
  log_special_write(address, written_value());
}

void csr_t::log_special_write(const reg_t address, const reg_t val) const noexcept {
#if defined(RISCV_ENABLE_COMMITLOG)
  proc->get_state()->log_reg_write[((address) << 4) | 4] = {val, 0};
#endif
}

reg_t csr_t::written_value() const noexcept {
  return read();
}

// implement class basic_csr_t
basic_csr_t::basic_csr_t(processor_t* const proc, const reg_t addr, const reg_t init):
  csr_t(proc, addr),
  val(init) {
}

bool basic_csr_t::unlogged_write(const reg_t val) noexcept {
  this->val = val;
  return true;
}

// implement class pmpaddr_csr_t
pmpaddr_csr_t::pmpaddr_csr_t(processor_t* const proc, const reg_t addr):
  csr_t(proc, addr),
  val(0),
  cfg(0),
  pmpidx(address - CSR_PMPADDR0) {
}

void pmpaddr_csr_t::verify_permissions(insn_t insn, bool write) const {
  csr_t::verify_permissions(insn, write);
  // If n_pmp is zero, that means pmp is not implemented hence raise
  // trap if it tries to access the csr. I would prefer to implement
  // this by not instantiating any pmpaddr_csr_t for these regs, but
  // n_pmp can change after reset() is run.
  if (proc->n_pmp == 0)
    throw trap_illegal_instruction(insn.bits());
}

reg_t pmpaddr_csr_t::read() const noexcept {
  if ((cfg & PMP_A) >= PMP_NAPOT)
    return val | (~proc->pmp_tor_mask() >> 1);
  return val & proc->pmp_tor_mask();
}

bool pmpaddr_csr_t::unlogged_write(const reg_t val) noexcept {
  // If no PMPs are configured, disallow access to all. Otherwise,
  // allow access to all, but unimplemented ones are hardwired to
  // zero. Note that n_pmp can change after reset(); otherwise I would
  // implement this in state_t::reset() by instantiating the correct
  // number of pmpaddr_csr_t.
  if (proc->n_pmp == 0)
    return false;

  const bool lock_bypass = state->mseccfg->get_rlb();
  const bool locked = !lock_bypass && (cfg & PMP_L);

  if (pmpidx < proc->n_pmp && !locked && !next_locked_and_tor()) {
    this->val = val & ((reg_t(1) << (MAX_PADDR_BITS - PMP_SHIFT)) - 1);
  }
  else
    return false;
  proc->get_mmu()->flush_tlb();
  return true;
}

bool pmpaddr_csr_t::next_locked_and_tor() const noexcept {
  if (pmpidx+1 >= state->max_pmp) return false;  // this is the last entry
  const bool lock_bypass = state->mseccfg->get_rlb();
  const bool next_locked = !lock_bypass && (state->pmpaddr[pmpidx+1]->cfg & PMP_L);
  const bool next_tor = (state->pmpaddr[pmpidx+1]->cfg & PMP_A) == PMP_TOR;
  return next_locked && next_tor;
}

reg_t pmpaddr_csr_t::tor_paddr() const noexcept {
  return (val & proc->pmp_tor_mask()) << PMP_SHIFT;
}

reg_t pmpaddr_csr_t::tor_base_paddr() const noexcept {
  if (pmpidx == 0) return 0;  // entry 0 always uses 0 as base
  return state->pmpaddr[pmpidx-1]->tor_paddr();
}

reg_t pmpaddr_csr_t::napot_mask() const noexcept {
  bool is_na4 = (cfg & PMP_A) == PMP_NA4;
  reg_t mask = (val << 1) | (!is_na4) | ~proc->pmp_tor_mask();
  return ~(mask & ~(mask + 1)) << PMP_SHIFT;
}

bool pmpaddr_csr_t::match4(reg_t addr) const noexcept {
  if ((cfg & PMP_A) == 0) return false;
  bool is_tor = (cfg & PMP_A) == PMP_TOR;
  if (is_tor) return tor_base_paddr() <= addr && addr < tor_paddr();
  // NAPOT or NA4:
  return ((addr ^ tor_paddr()) & napot_mask()) == 0;
}

bool pmpaddr_csr_t::subset_match(reg_t addr, reg_t len) const noexcept {
  if ((addr | len) & (len - 1))
    abort();
  reg_t base = tor_base_paddr();
  reg_t tor = tor_paddr();

  if ((cfg & PMP_A) == 0) return false;

  bool is_tor = (cfg & PMP_A) == PMP_TOR;
  bool begins_after_lower = addr >= base;
  bool begins_after_upper = addr >= tor;
  bool ends_before_lower = (addr & -len) < (base & -len);
  bool ends_before_upper = (addr & -len) < (tor & -len);
  bool tor_homogeneous = ends_before_lower || begins_after_upper ||
    (begins_after_lower && ends_before_upper);

  bool mask_homogeneous = ~(napot_mask() << 1) & len;
  bool napot_homogeneous = mask_homogeneous || ((addr ^ tor) / len) != 0;

  return !(is_tor ? tor_homogeneous : napot_homogeneous);
}

bool pmpaddr_csr_t::access_ok(access_type type, reg_t mode) const noexcept {
  const bool cfgx = cfg & PMP_X;
  const bool cfgw = cfg & PMP_W;
  const bool cfgr = cfg & PMP_R;
  const bool cfgl = cfg & PMP_L;

  const bool prvm = mode == PRV_M;

  const bool typer = type == LOAD;
  const bool typex = type == FETCH;
  const bool typew = type == STORE;
  const bool normal_rwx = (typer && cfgr) || (typew && cfgw) || (typex && cfgx);
  const bool mseccfg_mml = state->mseccfg->get_mml();

  if (mseccfg_mml) {
    if (cfgx && cfgw && cfgr && cfgl) {
      // Locked Shared data region: Read only on both M and S/U mode.
      return typer;
    } else {
      const bool mml_shared_region = !cfgr && cfgw;
      const bool mml_chk_normal = (prvm == cfgl) && normal_rwx;
      const bool mml_chk_shared =
              (!cfgl && cfgx && (typer || typew)) ||
              (!cfgl && !cfgx && (typer || (typew && prvm))) ||
              (cfgl && typex) ||
              (cfgl && typer && cfgx && prvm);
      return mml_shared_region ? mml_chk_shared : mml_chk_normal;
    }
  } else {
    const bool m_bypass = (prvm && !cfgl);
    return m_bypass || normal_rwx;
  }
}

// implement class pmpcfg_csr_t
pmpcfg_csr_t::pmpcfg_csr_t(processor_t* const proc, const reg_t addr):
  csr_t(proc, addr) {
}

void pmpcfg_csr_t::verify_permissions(insn_t insn, bool write) const {
  csr_t::verify_permissions(insn, write);
  // If n_pmp is zero, that means pmp is not implemented hence raise
  // trap if it tries to access the csr. I would prefer to implement
  // this by not instantiating any pmpcfg_csr_t for these regs, but
  // n_pmp can change after reset() is run.
  if (proc->n_pmp == 0)
    throw trap_illegal_instruction(insn.bits());
}

reg_t pmpcfg_csr_t::read() const noexcept {
  reg_t cfg_res = 0;
  for (size_t i0 = (address - CSR_PMPCFG0) * 4, i = i0; i < i0 + proc->get_xlen() / 8 && i < state->max_pmp; i++)
    cfg_res |= reg_t(state->pmpaddr[i]->cfg) << (8 * (i - i0));
  return cfg_res;
}

bool pmpcfg_csr_t::unlogged_write(const reg_t val) noexcept {
  if (proc->n_pmp == 0)
    return false;

  bool write_success = false;
  const bool rlb = state->mseccfg->get_rlb();
  const bool mml = state->mseccfg->get_mml();
  for (size_t i0 = (address - CSR_PMPCFG0) * 4, i = i0; i < i0 + proc->get_xlen() / 8; i++) {
    if (i < proc->n_pmp) {
      const bool locked = (state->pmpaddr[i]->cfg & PMP_L);
      if (rlb || !locked) {
        uint8_t cfg = (val >> (8 * (i - i0))) & (PMP_R | PMP_W | PMP_X | PMP_A | PMP_L);
        // Drop R=0 W=1 when MML = 0
        // Remove the restriction when MML = 1
        if (!mml) {
          cfg &= ~PMP_W | ((cfg & PMP_R) ? PMP_W : 0);
        }
        // Disallow A=NA4 when granularity > 4
        if (proc->lg_pmp_granularity != PMP_SHIFT && (cfg & PMP_A) == PMP_NA4)
          cfg |= PMP_NAPOT;
        /*
         * Adding a rule with executable privileges that either is M-mode-only or a locked Shared-Region
         * is not possible and such pmpcfg writes are ignored, leaving pmpcfg unchanged.
         * This restriction can be temporarily lifted e.g. during the boot process, by setting mseccfg.RLB.
         */
        const bool cfgx = cfg & PMP_X;
        const bool cfgw = cfg & PMP_W;
        const bool cfgr = cfg & PMP_R;
        if (rlb || !(mml && ((cfg & PMP_L)      // M-mode-only or a locked Shared-Region
                && !(cfgx && cfgw && cfgr)      // RWX = 111 is allowed
                && (cfgx || (cfgw && !cfgr))    // X=1 or RW=01 is not allowed
        ))) {
          state->pmpaddr[i]->cfg = cfg;
        }
      }
      write_success = true;
    }
  }
  proc->get_mmu()->flush_tlb();
  return write_success;
}

// implement class mseccfg_csr_t
mseccfg_csr_t::mseccfg_csr_t(processor_t* const proc, const reg_t addr):
    basic_csr_t(proc, addr, 0) {
}

void mseccfg_csr_t::verify_permissions(insn_t insn, bool write) const {
  basic_csr_t::verify_permissions(insn, write);
  if (!proc->extension_enabled(EXT_SMEPMP))
    throw trap_illegal_instruction(insn.bits());
}

bool mseccfg_csr_t::get_mml() const noexcept {
  return (read() & MSECCFG_MML);
}

bool mseccfg_csr_t::get_mmwp() const noexcept {
  return (read() & MSECCFG_MMWP);
}

bool mseccfg_csr_t::get_rlb() const noexcept {
  return (read() & MSECCFG_RLB);
}

bool mseccfg_csr_t::unlogged_write(const reg_t val) noexcept {
  if (proc->n_pmp == 0)
    return false;

  // pmpcfg.L is 1 in any rule or entry (including disabled entries)
  const bool pmplock_recorded = std::any_of(state->pmpaddr, state->pmpaddr + proc->n_pmp,
          [](const pmpaddr_csr_t_p & c) { return c->is_locked(); } );
  reg_t new_val = read();

  // When RLB is 0 and pmplock_recorded, RLB is locked to 0.
  // Otherwise set the RLB bit according val
  if (!(pmplock_recorded && (read() & MSECCFG_RLB) == 0)) {
    new_val &= ~MSECCFG_RLB;
    new_val |= (val & MSECCFG_RLB);
  }

  new_val |= (val & MSECCFG_MMWP);  //MMWP is sticky
  new_val |= (val & MSECCFG_MML);   //MML is sticky

  proc->get_mmu()->flush_tlb();

  return basic_csr_t::unlogged_write(new_val);
}

// implement class virtualized_csr_t
virtualized_csr_t::virtualized_csr_t(processor_t* const proc, csr_t_p orig, csr_t_p virt):
  csr_t(proc, orig->address),
  orig_csr(orig),
  virt_csr(virt) {
}

reg_t virtualized_csr_t::read() const noexcept {
  return readvirt(state->v);
}

reg_t virtualized_csr_t::readvirt(bool virt) const noexcept {
  return virt ? virt_csr->read() : orig_csr->read();
}

bool virtualized_csr_t::unlogged_write(const reg_t val) noexcept {
  if (state->v)
    virt_csr->write(val);
  else
    orig_csr->write(val);
  return false; // virt_csr or orig_csr has already logged
}

// implement class epc_csr_t
epc_csr_t::epc_csr_t(processor_t* const proc, const reg_t addr):
  csr_t(proc, addr),
  val(0) {
}

reg_t epc_csr_t::read() const noexcept {
  return val & proc->pc_alignment_mask();
}

bool epc_csr_t::unlogged_write(const reg_t val) noexcept {
  this->val = val & ~(reg_t)1;
  return true;
}

// implement class tvec_csr_t
tvec_csr_t::tvec_csr_t(processor_t* const proc, const reg_t addr):
  csr_t(proc, addr),
  val(0) {
}

reg_t tvec_csr_t::read() const noexcept {
  return val;
}

bool tvec_csr_t::unlogged_write(const reg_t val) noexcept {
  this->val = val & ~(reg_t)2;
  return true;
}

// implement class cause_csr_t
cause_csr_t::cause_csr_t(processor_t* const proc, const reg_t addr):
  basic_csr_t(proc, addr, 0) {
}

reg_t cause_csr_t::read() const noexcept {
  reg_t val = basic_csr_t::read();
  // When reading, the interrupt bit needs to adjust to xlen. Spike does
  // not generally support dynamic xlen, but this code was (partly)
  // there since at least 2015 (ea58df8 and c4350ef).
  if (proc->get_isa().get_max_xlen() > proc->get_xlen()) // Move interrupt bit to top of xlen
    return val | ((val >> (proc->get_isa().get_max_xlen()-1)) << (proc->get_xlen()-1));
  return val;
}

// implement class base_status_csr_t
base_status_csr_t::base_status_csr_t(processor_t* const proc, const reg_t addr):
  csr_t(proc, addr),
  has_page(proc->extension_enabled_const('S') && proc->supports_impl(IMPL_MMU)),
  sstatus_write_mask(compute_sstatus_write_mask()),
  sstatus_read_mask(sstatus_write_mask | SSTATUS_UBE | SSTATUS_UXL
                    | (proc->get_const_xlen() == 32 ? SSTATUS32_SD : SSTATUS64_SD)) {
}

reg_t base_status_csr_t::compute_sstatus_write_mask() const noexcept {
  // If a configuration has FS bits, they will always be accessible no
  // matter the state of misa.
  const bool has_fs = (proc->extension_enabled('S') || proc->extension_enabled('F')
              || proc->extension_enabled('V')) && !proc->extension_enabled(EXT_ZFINX);
  const bool has_vs = proc->extension_enabled('V');
  return 0
    | (proc->extension_enabled('S') ? (SSTATUS_SIE | SSTATUS_SPIE | SSTATUS_SPP) : 0)
    | (has_page ? (SSTATUS_SUM | SSTATUS_MXR) : 0)
    | (has_fs ? SSTATUS_FS : 0)
    | (proc->any_custom_extensions() ? SSTATUS_XS : 0)
    | (has_vs ? SSTATUS_VS : 0)
    ;
}

reg_t base_status_csr_t::adjust_sd(const reg_t val) const noexcept {
  // This uses get_const_xlen() instead of get_xlen() not only because
  // the variable is static, so it's only called once, but also
  // because the SD bit moves when XLEN changes, which means we would
  // need to call adjust_sd() on every read, instead of on every
  // write.
  static const reg_t sd_bit = proc->get_const_xlen() == 64 ? SSTATUS64_SD : SSTATUS32_SD;
  if (((val & SSTATUS_FS) == SSTATUS_FS) ||
      ((val & SSTATUS_VS) == SSTATUS_VS) ||
      ((val & SSTATUS_XS) == SSTATUS_XS)) {
    return val | sd_bit;
  }
  return val & ~sd_bit;
}

void base_status_csr_t::maybe_flush_tlb(const reg_t newval) noexcept {
  if ((newval ^ read()) &
      (MSTATUS_MPP | MSTATUS_MPRV
       | (has_page ? (MSTATUS_MXR | MSTATUS_SUM) : 0)
      ))
    proc->get_mmu()->flush_tlb();
}

namespace {
  int xlen_to_uxl(int xlen) {
    if (xlen == 32)
      return 1;
    if (xlen == 64)
      return 2;
    abort();
  }
}

// implement class vsstatus_csr_t
vsstatus_csr_t::vsstatus_csr_t(processor_t* const proc, const reg_t addr):
  base_status_csr_t(proc, addr),
  val(proc->get_state()->mstatus->read() & sstatus_read_mask) {
}

bool vsstatus_csr_t::unlogged_write(const reg_t val) noexcept {
  const reg_t newval = (this->val & ~sstatus_write_mask) | (val & sstatus_write_mask);
  if (state->v) maybe_flush_tlb(newval);
  this->val = adjust_sd(newval);
  return true;
}

// implement class sstatus_proxy_csr_t
sstatus_proxy_csr_t::sstatus_proxy_csr_t(processor_t* const proc, const reg_t addr, mstatus_csr_t_p mstatus):
  base_status_csr_t(proc, addr),
  mstatus(mstatus) {
}

bool sstatus_proxy_csr_t::unlogged_write(const reg_t val) noexcept {
  const reg_t new_mstatus = (mstatus->read() & ~sstatus_write_mask) | (val & sstatus_write_mask);

  // On RV32 this will only log the low 32 bits, so make sure we're
  // not modifying anything in the upper 32 bits.
  assert((sstatus_write_mask & 0xffffffffU) == sstatus_write_mask);

  mstatus->write(new_mstatus);
  return false; // avoid double logging: already logged by mstatus->write()
}

// implement class mstatus_csr_t
mstatus_csr_t::mstatus_csr_t(processor_t* const proc, const reg_t addr):
  base_status_csr_t(proc, addr),
  val(compute_mstatus_initial_value()) {
}

bool mstatus_csr_t::unlogged_write(const reg_t val) noexcept {
  const bool has_mpv = proc->extension_enabled('H');
  const bool has_gva = has_mpv;

  const reg_t mask = sstatus_write_mask
                   | MSTATUS_MIE | MSTATUS_MPIE
                   | (proc->extension_enabled('U') ? MSTATUS_MPRV : 0)
                   | MSTATUS_MPP | MSTATUS_TW
                   | (proc->extension_enabled('S') ? MSTATUS_TSR : 0)
                   | (has_page ? MSTATUS_TVM : 0)
                   | (has_gva ? MSTATUS_GVA : 0)
                   | (has_mpv ? MSTATUS_MPV : 0);

  const reg_t requested_mpp = proc->legalize_privilege(get_field(val, MSTATUS_MPP));
  const reg_t adjusted_val = set_field(val, MSTATUS_MPP, requested_mpp);
  const reg_t new_mstatus = (read() & ~mask) | (adjusted_val & mask);
  maybe_flush_tlb(new_mstatus);
  this->val = adjust_sd(new_mstatus);
  return true;
}

reg_t mstatus_csr_t::compute_mstatus_initial_value() const noexcept {
  const reg_t big_endian_bits = (proc->extension_enabled_const('U') ? MSTATUS_UBE : 0)
                              | (proc->extension_enabled_const('S') ? MSTATUS_SBE : 0)
                              | MSTATUS_MBE;
  return 0
         | (proc->extension_enabled_const('U') && (proc->get_const_xlen() != 32) ? set_field((reg_t)0, MSTATUS_UXL, xlen_to_uxl(proc->get_const_xlen())) : 0)
         | (proc->extension_enabled_const('S') && (proc->get_const_xlen() != 32) ? set_field((reg_t)0, MSTATUS_SXL, xlen_to_uxl(proc->get_const_xlen())) : 0)
         | (proc->get_mmu()->is_target_big_endian() ? big_endian_bits : 0)
         | 0;  // initial value for mstatus
}

// implement class rv32_low_csr_t
rv32_low_csr_t::rv32_low_csr_t(processor_t* const proc, const reg_t addr, csr_t_p orig):
  csr_t(proc, addr),
  orig(orig) {
}

reg_t rv32_low_csr_t::read() const noexcept {
  return orig->read() & 0xffffffffU;
}

void rv32_low_csr_t::verify_permissions(insn_t insn, bool write) const {
  orig->verify_permissions(insn, write);
}

bool rv32_low_csr_t::unlogged_write(const reg_t val) noexcept {
  return orig->unlogged_write((orig->written_value() >> 32 << 32) | (val & 0xffffffffU));
}

reg_t rv32_low_csr_t::written_value() const noexcept {
  return orig->written_value() & 0xffffffffU;
}

// implement class rv32_high_csr_t
rv32_high_csr_t::rv32_high_csr_t(processor_t* const proc, const reg_t addr, csr_t_p orig):
  csr_t(proc, addr),
  orig(orig) {
}

reg_t rv32_high_csr_t::read() const noexcept {
  return (orig->read() >> 32) & 0xffffffffU;
}

void rv32_high_csr_t::verify_permissions(insn_t insn, bool write) const {
  orig->verify_permissions(insn, write);
}

bool rv32_high_csr_t::unlogged_write(const reg_t val) noexcept {
  return orig->unlogged_write((orig->written_value() << 32 >> 32) | ((val & 0xffffffffU) << 32));
}

reg_t rv32_high_csr_t::written_value() const noexcept {
  return (orig->written_value() >> 32) & 0xffffffffU;
}

// implement class sstatus_csr_t
sstatus_csr_t::sstatus_csr_t(processor_t* const proc, sstatus_proxy_csr_t_p orig, vsstatus_csr_t_p virt):
  virtualized_csr_t(proc, orig, virt),
  orig_sstatus(orig),
  virt_sstatus(virt) {
}

void sstatus_csr_t::dirty(const reg_t dirties) {
  // As an optimization, return early if already dirty.
  if ((orig_sstatus->read() & dirties) == dirties) {
    if (likely(!state->v || (virt_sstatus->read() & dirties) == dirties))
      return;
  }

  // Catch problems like #823 where P-extension instructions were not
  // checking for mstatus.VS!=Off:
  if (!enabled(dirties)) abort();

  orig_sstatus->write(orig_sstatus->read() | dirties);
  if (state->v) {
    virt_sstatus->write(virt_sstatus->read() | dirties);
  }
}

bool sstatus_csr_t::enabled(const reg_t which) {
  if ((orig_sstatus->read() & which) != 0) {
    if (!state->v || (virt_sstatus->read() & which) != 0)
      return true;
  }

  // If the field doesn't exist, it is always enabled. See #823.
  if (!orig_sstatus->field_exists(which))
    return true;

  return false;
}

// implement class misa_csr_t
misa_csr_t::misa_csr_t(processor_t* const proc, const reg_t addr, const reg_t max_isa):
  basic_csr_t(proc, addr, max_isa),
  max_isa(max_isa),
  write_mask(max_isa & (0  // allow MAFDQCHV bits in MISA to be modified
                        | (1L << ('M' - 'A'))
                        | (1L << ('A' - 'A'))
                        | (1L << ('F' - 'A'))
                        | (1L << ('D' - 'A'))
                        | (1L << ('Q' - 'A'))
                        | (1L << ('C' - 'A'))
                        | (1L << ('H' - 'A'))
                        | (1L << ('V' - 'A'))
                        )
             ) {
}

const reg_t misa_csr_t::dependency(const reg_t val, const char feature, const char depends_on) const noexcept {
  return (val & (1L << (depends_on - 'A'))) ? val : (val & ~(1L << (feature - 'A')));
}

bool misa_csr_t::unlogged_write(const reg_t val) noexcept {
  // the write is ignored if increasing IALIGN would misalign the PC
  if (!(val & (1L << ('C' - 'A'))) && (state->pc & 2))
    return false;

  reg_t adjusted_val = val;
  adjusted_val = dependency(adjusted_val, 'D', 'F');
  adjusted_val = dependency(adjusted_val, 'Q', 'D');
  adjusted_val = dependency(adjusted_val, 'V', 'D');

  const reg_t old_misa = read();
  const bool prev_h = old_misa & (1L << ('H' - 'A'));
  const reg_t new_misa = (adjusted_val & write_mask) | (old_misa & ~write_mask);
  const bool new_h = new_misa & (1L << ('H' - 'A'));

  // update the hypervisor-only bits in MEDELEG and other CSRs
  if (!new_h && prev_h) {
    reg_t hypervisor_exceptions = 0
      | (1 << CAUSE_VIRTUAL_SUPERVISOR_ECALL)
      | (1 << CAUSE_FETCH_GUEST_PAGE_FAULT)
      | (1 << CAUSE_LOAD_GUEST_PAGE_FAULT)
      | (1 << CAUSE_VIRTUAL_INSTRUCTION)
      | (1 << CAUSE_STORE_GUEST_PAGE_FAULT)
      ;
    state->medeleg->write(state->medeleg->read() & ~hypervisor_exceptions);
    const reg_t new_mstatus = state->mstatus->read() & ~(MSTATUS_GVA | MSTATUS_MPV);
    state->mstatus->write(new_mstatus);
    if (state->mstatush) state->mstatush->write(new_mstatus >> 32);  // log mstatush change
    state->mie->write_with_mask(MIP_HS_MASK, 0);  // also takes care of hie, sie
    state->mip->write_with_mask(MIP_HS_MASK, 0);  // also takes care of hip, sip, hvip
    state->hstatus->write(0);
  }

  return basic_csr_t::unlogged_write(new_misa);
}

bool misa_csr_t::extension_enabled_const(unsigned char ext) const noexcept {
  assert(!(1 & (write_mask >> (ext - 'A'))));
  return extension_enabled(ext);
}

// implement class mip_or_mie_csr_t
mip_or_mie_csr_t::mip_or_mie_csr_t(processor_t* const proc, const reg_t addr):
  csr_t(proc, addr),
  val(0) {
}

reg_t mip_or_mie_csr_t::read() const noexcept {
  return val;
}

void mip_or_mie_csr_t::write_with_mask(const reg_t mask, const reg_t val) noexcept {
  this->val = (this->val & ~mask) | (val & mask);
  log_write();
}

bool mip_or_mie_csr_t::unlogged_write(const reg_t val) noexcept {
  write_with_mask(write_mask(), val);
  return false; // avoid double logging: already logged by write_with_mask()
}

mip_csr_t::mip_csr_t(processor_t* const proc, const reg_t addr):
  mip_or_mie_csr_t(proc, addr) {
}

void mip_csr_t::backdoor_write_with_mask(const reg_t mask, const reg_t val) noexcept {
  this->val = (this->val & ~mask) | (val & mask);
}

reg_t mip_csr_t::write_mask() const noexcept {
  // MIP_STIP is writable unless SSTC exists and STCE is set in MENVCFG
  const reg_t supervisor_ints = proc->extension_enabled('S') ? MIP_SSIP | ((state->menvcfg->read() &  MENVCFG_STCE) ? 0 : MIP_STIP) | MIP_SEIP : 0;
  const reg_t lscof_int = proc->extension_enabled(EXT_SSCOFPMF) ? MIP_LCOFIP : 0;
  const reg_t vssip_int = proc->extension_enabled('H') ? MIP_VSSIP : 0;
  const reg_t hypervisor_ints = proc->extension_enabled('H') ? MIP_HS_MASK : 0;
  // We must mask off sgeip, vstip, and vseip. All three of these
  // bits are aliases for the same bits in hip. The hip spec says:
  //  * sgeip is read-only -- write hgeip instead
  //  * vseip is read-only -- write hvip instead
  //  * vstip is read-only -- write hvip instead
  return (supervisor_ints | hypervisor_ints | lscof_int) &
         (MIP_SEIP | MIP_SSIP | MIP_STIP | MIP_LCOFIP | vssip_int);
}

mie_csr_t::mie_csr_t(processor_t* const proc, const reg_t addr):
  mip_or_mie_csr_t(proc, addr) {
}

reg_t mie_csr_t::write_mask() const noexcept {
  const reg_t supervisor_ints = proc->extension_enabled('S') ? MIP_SSIP | MIP_STIP | MIP_SEIP : 0;
  const reg_t lscof_int = proc->extension_enabled(EXT_SSCOFPMF) ? MIP_LCOFIP : 0;
  const reg_t hypervisor_ints = proc->extension_enabled('H') ? MIP_HS_MASK : 0;
  const reg_t coprocessor_ints = (reg_t)proc->any_custom_extensions() << IRQ_COP;
  const reg_t delegable_ints = supervisor_ints | coprocessor_ints | lscof_int;
  const reg_t all_ints = delegable_ints | hypervisor_ints | MIP_MSIP | MIP_MTIP | MIP_MEIP;
  return all_ints;
}

// implement class generic_int_accessor_t
generic_int_accessor_t::generic_int_accessor_t(state_t* const state,
                                               const reg_t read_mask,
                                               const reg_t ip_write_mask,
                                               const reg_t ie_write_mask,
                                               const mask_mode_t mask_mode,
                                               const int shiftamt):
  state(state),
  read_mask(read_mask),
  ip_write_mask(ip_write_mask),
  ie_write_mask(ie_write_mask),
  mask_mideleg(mask_mode == MIDELEG),
  mask_hideleg(mask_mode == HIDELEG),
  shiftamt(shiftamt) {
}

reg_t generic_int_accessor_t::ip_read() const noexcept {
  return (state->mip->read() & deleg_mask() & read_mask) >> shiftamt;
}

void generic_int_accessor_t::ip_write(const reg_t val) noexcept {
  const reg_t mask = deleg_mask() & ip_write_mask;
  state->mip->write_with_mask(mask, val << shiftamt);
}

reg_t generic_int_accessor_t::ie_read() const noexcept {
  return (state->mie->read() & deleg_mask() & read_mask) >> shiftamt;
}

void generic_int_accessor_t::ie_write(const reg_t val) noexcept {
  const reg_t mask = deleg_mask() & ie_write_mask;
  state->mie->write_with_mask(mask, val << shiftamt);
}

reg_t generic_int_accessor_t::deleg_mask() const {
  const reg_t hideleg_mask = mask_hideleg ? state->hideleg->read() : (reg_t)~0;
  const reg_t mideleg_mask = mask_mideleg ? state->mideleg->read() : (reg_t)~0;
  return hideleg_mask & mideleg_mask;
}

// implement class mip_proxy_csr_t
mip_proxy_csr_t::mip_proxy_csr_t(processor_t* const proc, const reg_t addr, generic_int_accessor_t_p accr):
  csr_t(proc, addr),
  accr(accr) {
}

reg_t mip_proxy_csr_t::read() const noexcept {
  return accr->ip_read();
}

bool mip_proxy_csr_t::unlogged_write(const reg_t val) noexcept {
  accr->ip_write(val);
  return false;  // accr has already logged
}

// implement class mie_proxy_csr_t
mie_proxy_csr_t::mie_proxy_csr_t(processor_t* const proc, const reg_t addr, generic_int_accessor_t_p accr):
  csr_t(proc, addr),
  accr(accr) {
}

reg_t mie_proxy_csr_t::read() const noexcept {
  return accr->ie_read();
}

bool mie_proxy_csr_t::unlogged_write(const reg_t val) noexcept {
  accr->ie_write(val);
  return false;  // accr has already logged
}

// implement class mideleg_csr_t
mideleg_csr_t::mideleg_csr_t(processor_t* const proc, const reg_t addr):
  basic_csr_t(proc, addr, 0) {
}

reg_t mideleg_csr_t::read() const noexcept {
  reg_t val = basic_csr_t::read();
  if (proc->extension_enabled('H')) return val | MIDELEG_FORCED_MASK;
  // No need to clear MIDELEG_FORCED_MASK because those bits can never
  // get set in val.
  return val;
}

void mideleg_csr_t::verify_permissions(insn_t insn, bool write) const {
  basic_csr_t::verify_permissions(insn, write);
  if (!proc->extension_enabled('S'))
    throw trap_illegal_instruction(insn.bits());
}

bool mideleg_csr_t::unlogged_write(const reg_t val) noexcept {
  const reg_t supervisor_ints = proc->extension_enabled('S') ? MIP_SSIP | MIP_STIP | MIP_SEIP : 0;
  const reg_t lscof_int = proc->extension_enabled(EXT_SSCOFPMF) ? MIP_LCOFIP : 0;
  const reg_t coprocessor_ints = (reg_t)proc->any_custom_extensions() << IRQ_COP;
  const reg_t delegable_ints = supervisor_ints | coprocessor_ints | lscof_int;

  return basic_csr_t::unlogged_write(val & delegable_ints);
}

// implement class medeleg_csr_t
medeleg_csr_t::medeleg_csr_t(processor_t* const proc, const reg_t addr):
  basic_csr_t(proc, addr, 0),
  hypervisor_exceptions(0
                        | (1 << CAUSE_VIRTUAL_SUPERVISOR_ECALL)
                        | (1 << CAUSE_FETCH_GUEST_PAGE_FAULT)
                        | (1 << CAUSE_LOAD_GUEST_PAGE_FAULT)
                        | (1 << CAUSE_VIRTUAL_INSTRUCTION)
                        | (1 << CAUSE_STORE_GUEST_PAGE_FAULT)
                        ) {
}

void medeleg_csr_t::verify_permissions(insn_t insn, bool write) const {
  basic_csr_t::verify_permissions(insn, write);
  if (!proc->extension_enabled('S'))
    throw trap_illegal_instruction(insn.bits());
}

bool medeleg_csr_t::unlogged_write(const reg_t val) noexcept {
  const reg_t mask = 0
    | (1 << CAUSE_MISALIGNED_FETCH)
    | (1 << CAUSE_FETCH_ACCESS)
    | (1 << CAUSE_ILLEGAL_INSTRUCTION)
    | (1 << CAUSE_BREAKPOINT)
    | (1 << CAUSE_MISALIGNED_LOAD)
    | (1 << CAUSE_LOAD_ACCESS)
    | (1 << CAUSE_MISALIGNED_STORE) 
    | (1 << CAUSE_STORE_ACCESS)
    | (1 << CAUSE_USER_ECALL)
    | (1 << CAUSE_SUPERVISOR_ECALL)
    | (1 << CAUSE_FETCH_PAGE_FAULT)
    | (1 << CAUSE_LOAD_PAGE_FAULT)
    | (1 << CAUSE_STORE_PAGE_FAULT)
    | (proc->extension_enabled('H') ? hypervisor_exceptions : 0)
    ;
  return basic_csr_t::unlogged_write((read() & ~mask) | (val & mask));
}

// implement class masked_csr_t
masked_csr_t::masked_csr_t(processor_t* const proc, const reg_t addr, const reg_t mask, const reg_t init):
  basic_csr_t(proc, addr, init),
  mask(mask) {
}

bool masked_csr_t::unlogged_write(const reg_t val) noexcept {
  return basic_csr_t::unlogged_write((read() & ~mask) | (val & mask));
}

// implement class henvcfg_csr_t
henvcfg_csr_t::henvcfg_csr_t(processor_t* const proc, const reg_t addr, const reg_t mask, const reg_t init, csr_t_p menvcfg):
  masked_csr_t(proc, addr, mask, init),
  menvcfg(menvcfg) {
}

// implement class base_atp_csr_t and family
base_atp_csr_t::base_atp_csr_t(processor_t* const proc, const reg_t addr):
  basic_csr_t(proc, addr, 0) {
}

bool base_atp_csr_t::unlogged_write(const reg_t val) noexcept {
  const reg_t newval = proc->supports_impl(IMPL_MMU) ? compute_new_satp(val) : 0;
  if (newval != read())
    proc->get_mmu()->flush_tlb();
  return basic_csr_t::unlogged_write(newval);
}

bool base_atp_csr_t::satp_valid(reg_t val) const noexcept {
  if (proc->get_xlen() == 32) {
    switch (get_field(val, SATP32_MODE)) {
      case SATP_MODE_SV32: return proc->supports_impl(IMPL_MMU_SV32);
      case SATP_MODE_OFF: return true;
      default: return false;
    }
  } else {
    switch (get_field(val, SATP64_MODE)) {
      case SATP_MODE_SV39: return proc->supports_impl(IMPL_MMU_SV39);
      case SATP_MODE_SV48: return proc->supports_impl(IMPL_MMU_SV48);
      case SATP_MODE_SV57: return proc->supports_impl(IMPL_MMU_SV57);
      case SATP_MODE_OFF: return true;
      default: return false;
    }
  }
}

reg_t base_atp_csr_t::compute_new_satp(reg_t val) const noexcept {
  reg_t rv64_ppn_mask = (reg_t(1) << (MAX_PADDR_BITS - PGSHIFT)) - 1;

  reg_t mode_mask = proc->get_xlen() == 32 ? SATP32_MODE : SATP64_MODE;
  reg_t asid_mask_if_enabled = proc->get_xlen() == 32 ? SATP32_ASID : SATP64_ASID;
  reg_t asid_mask = proc->supports_impl(IMPL_MMU_ASID) ? asid_mask_if_enabled : 0;
  reg_t ppn_mask = proc->get_xlen() == 32 ? SATP32_PPN : SATP64_PPN & rv64_ppn_mask;
  reg_t new_mask = (satp_valid(val) ? mode_mask : 0) | asid_mask | ppn_mask;
  reg_t old_mask = satp_valid(val) ? 0 : mode_mask;

  return (new_mask & val) | (old_mask & read());
}

satp_csr_t::satp_csr_t(processor_t* const proc, const reg_t addr):
  base_atp_csr_t(proc, addr) {
}

void satp_csr_t::verify_permissions(insn_t insn, bool write) const {
  base_atp_csr_t::verify_permissions(insn, write);
  if (get_field(state->mstatus->read(), MSTATUS_TVM))
    require(state->prv == PRV_M);
}

virtualized_satp_csr_t::virtualized_satp_csr_t(processor_t* const proc, satp_csr_t_p orig, csr_t_p virt):
  virtualized_csr_t(proc, orig, virt),
  orig_satp(orig) {
}

void virtualized_satp_csr_t::verify_permissions(insn_t insn, bool write) const {
  virtualized_csr_t::verify_permissions(insn, write);

  // If satp is accessed from VS mode, it's really accessing vsatp,
  // and the hstatus.VTVM bit controls.
  if (state->v) {
    if (get_field(state->hstatus->read(), HSTATUS_VTVM))
      throw trap_virtual_instruction(insn.bits());
  }
  else {
    orig_csr->verify_permissions(insn, write);
  }
}

bool virtualized_satp_csr_t::unlogged_write(const reg_t val) noexcept {
  // If unsupported Mode field: no change to contents
  const reg_t newval = orig_satp->satp_valid(val) ? val : read();
  return virtualized_csr_t::unlogged_write(newval);
}

// implement class wide_counter_csr_t
wide_counter_csr_t::wide_counter_csr_t(processor_t* const proc, const reg_t addr):
  csr_t(proc, addr),
  val(0) {
}

reg_t wide_counter_csr_t::read() const noexcept {
  return val;
}

void wide_counter_csr_t::bump(const reg_t howmuch) noexcept {
  val += howmuch;  // to keep log reasonable size, don't log every bump
}

bool wide_counter_csr_t::unlogged_write(const reg_t val) noexcept {
  this->val = val;
  // The ISA mandates that if an instruction writes instret, the write
  // takes precedence over the increment to instret.  However, Spike
  // unconditionally increments instret after executing an instruction.
  // Correct for this artifact by decrementing instret here.
  this->val--;
  return true;
}

reg_t wide_counter_csr_t::written_value() const noexcept {
  // Re-adjust for upcoming bump()
  return this->val + 1;
}

// implement class time_counter_csr_t
time_counter_csr_t::time_counter_csr_t(processor_t* const proc, const reg_t addr):
  csr_t(proc, addr),
  shadow_val(0) {
}

reg_t time_counter_csr_t::read() const noexcept {
  // reading the time CSR in VS or VU mode returns the sum of the contents of
  // htimedelta and the actual value of time.
  if (state->v)
    return shadow_val + state->htimedelta->read();
  else
    return shadow_val;
}

void time_counter_csr_t::sync(const reg_t val) noexcept {
  shadow_val = val;
  if (proc->extension_enabled(EXT_SSTC)) {
    const reg_t mip_val = (shadow_val >= state->stimecmp->read() ? MIP_STIP : 0) |
      (shadow_val + state->htimedelta->read() >= state->vstimecmp->read() ? MIP_VSTIP : 0);
    state->mip->backdoor_write_with_mask(MIP_STIP | MIP_VSTIP, mip_val);
  }
}

proxy_csr_t::proxy_csr_t(processor_t* const proc, const reg_t addr, csr_t_p delegate):
  csr_t(proc, addr),
  delegate(delegate) {
}

reg_t proxy_csr_t::read() const noexcept {
  return delegate->read();
}

bool proxy_csr_t::unlogged_write(const reg_t val) noexcept {
  delegate->write(val);  // log only under the original (delegate's) name
  return false;
}

const_csr_t::const_csr_t(processor_t* const proc, const reg_t addr, reg_t val):
  csr_t(proc, addr),
  val(val) {
}

reg_t const_csr_t::read() const noexcept {
  return val;
}

bool const_csr_t::unlogged_write(const reg_t val) noexcept {
  return false;
}

counter_proxy_csr_t::counter_proxy_csr_t(processor_t* const proc, const reg_t addr, csr_t_p delegate):
  proxy_csr_t(proc, addr, delegate) {
}

bool counter_proxy_csr_t::myenable(csr_t_p counteren) const noexcept {
  return 1 & (counteren->read() >> (address & 31));
}

void counter_proxy_csr_t::verify_permissions(insn_t insn, bool write) const {
  proxy_csr_t::verify_permissions(insn, write);

  const bool mctr_ok = (state->prv < PRV_M) ? myenable(state->mcounteren) : true;
  const bool hctr_ok = state->v ? myenable(state->hcounteren) : true;
  const bool sctr_ok = (proc->extension_enabled('S') && state->prv < PRV_S) ? myenable(state->scounteren) : true;

  if (!mctr_ok)
    throw trap_illegal_instruction(insn.bits());
  if (!hctr_ok)
      throw trap_virtual_instruction(insn.bits());
  if (!sctr_ok) {
    if (state->v)
      throw trap_virtual_instruction(insn.bits());
    else
      throw trap_illegal_instruction(insn.bits());
  }
}

hypervisor_csr_t::hypervisor_csr_t(processor_t* const proc, const reg_t addr):
  basic_csr_t(proc, addr, 0) {
}

void hypervisor_csr_t::verify_permissions(insn_t insn, bool write) const {
  basic_csr_t::verify_permissions(insn, write);
  if (!proc->extension_enabled('H'))
    throw trap_illegal_instruction(insn.bits());
}

hideleg_csr_t::hideleg_csr_t(processor_t* const proc, const reg_t addr, csr_t_p mideleg):
  masked_csr_t(proc, addr, MIP_VS_MASK, 0),
  mideleg(mideleg) {
}

reg_t hideleg_csr_t::read() const noexcept {
  return masked_csr_t::read() & mideleg->read();
};

hgatp_csr_t::hgatp_csr_t(processor_t* const proc, const reg_t addr):
  basic_csr_t(proc, addr, 0) {
}

void hgatp_csr_t::verify_permissions(insn_t insn, bool write) const {
  basic_csr_t::verify_permissions(insn, write);
  if (!state->v && get_field(state->mstatus->read(), MSTATUS_TVM))
     require_privilege(PRV_M);
}

bool hgatp_csr_t::unlogged_write(const reg_t val) noexcept {
  proc->get_mmu()->flush_tlb();

  reg_t mask;
  if (proc->get_const_xlen() == 32) {
    mask = HGATP32_PPN |
        HGATP32_MODE |
        (proc->supports_impl(IMPL_MMU_VMID) ? HGATP32_VMID : 0);
  } else {
    mask = (HGATP64_PPN & ((reg_t(1) << (MAX_PADDR_BITS - PGSHIFT)) - 1)) |
        (proc->supports_impl(IMPL_MMU_VMID) ? HGATP64_VMID : 0);

    if (get_field(val, HGATP64_MODE) == HGATP_MODE_OFF ||
        (proc->supports_impl(IMPL_MMU_SV39) && get_field(val, HGATP64_MODE) == HGATP_MODE_SV39X4) ||
        (proc->supports_impl(IMPL_MMU_SV48) && get_field(val, HGATP64_MODE) == HGATP_MODE_SV48X4) ||
        (proc->supports_impl(IMPL_MMU_SV57) && get_field(val, HGATP64_MODE) == HGATP_MODE_SV57X4))
      mask |= HGATP64_MODE;
  }
  mask &= ~(reg_t)3;
  return basic_csr_t::unlogged_write((read() & ~mask) | (val & mask));
}

tselect_csr_t::tselect_csr_t(processor_t* const proc, const reg_t addr):
  basic_csr_t(proc, addr, 0) {
}

bool tselect_csr_t::unlogged_write(const reg_t val) noexcept {
  return basic_csr_t::unlogged_write((val < proc->TM.count()) ? val : read());
}

tdata1_csr_t::tdata1_csr_t(processor_t* const proc, const reg_t addr):
  csr_t(proc, addr) {
}

reg_t tdata1_csr_t::read() const noexcept {
  return proc->TM.tdata1_read(proc, state->tselect->read());
}

bool tdata1_csr_t::unlogged_write(const reg_t val) noexcept {
  return proc->TM.tdata1_write(proc, state->tselect->read(), val);
}

tdata2_csr_t::tdata2_csr_t(processor_t* const proc, const reg_t addr):
  csr_t(proc, addr) {
}

reg_t tdata2_csr_t::read() const noexcept {
  return proc->TM.tdata2_read(proc, state->tselect->read());
}

bool tdata2_csr_t::unlogged_write(const reg_t val) noexcept {
  return proc->TM.tdata2_write(proc, state->tselect->read(), val);
}

debug_mode_csr_t::debug_mode_csr_t(processor_t* const proc, const reg_t addr):
  basic_csr_t(proc, addr, 0) {
}

void debug_mode_csr_t::verify_permissions(insn_t insn, bool write) const {
  basic_csr_t::verify_permissions(insn, write);
  if (!state->debug_mode)
    throw trap_illegal_instruction(insn.bits());
}

dpc_csr_t::dpc_csr_t(processor_t* const proc, const reg_t addr):
  epc_csr_t(proc, addr) {
}

void dpc_csr_t::verify_permissions(insn_t insn, bool write) const {
  epc_csr_t::verify_permissions(insn, write);
  if (!state->debug_mode)
    throw trap_illegal_instruction(insn.bits());
}

dcsr_csr_t::dcsr_csr_t(processor_t* const proc, const reg_t addr):
  csr_t(proc, addr),
  prv(0),
  step(false),
  ebreakm(false),
  ebreakh(false),
  ebreaks(false),
  ebreaku(false),
  halt(false),
  cause(0) {
}

void dcsr_csr_t::verify_permissions(insn_t insn, bool write) const {
  csr_t::verify_permissions(insn, write);
  if (!state->debug_mode)
    throw trap_illegal_instruction(insn.bits());
}

reg_t dcsr_csr_t::read() const noexcept {
  uint32_t v = 0;
  v = set_field(v, DCSR_XDEBUGVER, 1);
  v = set_field(v, DCSR_EBREAKM, ebreakm);
  v = set_field(v, DCSR_EBREAKH, ebreakh);
  v = set_field(v, DCSR_EBREAKS, ebreaks);
  v = set_field(v, DCSR_EBREAKU, ebreaku);
  v = set_field(v, DCSR_STOPCYCLE, 0);
  v = set_field(v, DCSR_STOPTIME, 0);
  v = set_field(v, DCSR_CAUSE, cause);
  v = set_field(v, DCSR_STEP, step);
  v = set_field(v, DCSR_PRV, prv);
  return v;
}

bool dcsr_csr_t::unlogged_write(const reg_t val) noexcept {
  prv = get_field(val, DCSR_PRV);
  step = get_field(val, DCSR_STEP);
  // TODO: ndreset and fullreset
  ebreakm = get_field(val, DCSR_EBREAKM);
  ebreakh = get_field(val, DCSR_EBREAKH);
  ebreaks = get_field(val, DCSR_EBREAKS);
  ebreaku = get_field(val, DCSR_EBREAKU);
  halt = get_field(val, DCSR_HALT);
  return true;
}

void dcsr_csr_t::write_cause_and_prv(uint8_t cause, reg_t prv) noexcept {
  this->cause = cause;
  this->prv = prv;
  log_write();
}

float_csr_t::float_csr_t(processor_t* const proc, const reg_t addr, const reg_t mask, const reg_t init):
  masked_csr_t(proc, addr, mask, init) {
}

void float_csr_t::verify_permissions(insn_t insn, bool write) const {
  masked_csr_t::verify_permissions(insn, write);
  require_fs;
  if (!proc->extension_enabled('F') && !proc->extension_enabled(EXT_ZFINX))
    throw trap_illegal_instruction(insn.bits());

  if (proc->extension_enabled(EXT_SMSTATEEN) && proc->extension_enabled(EXT_ZFINX)) {
    if ((state->prv < PRV_M) && !(state->mstateen[0]->read() & MSTATEEN0_FCSR))
      throw trap_illegal_instruction(insn.bits());

    if (state->v && !(state->hstateen[0]->read() & HSTATEEN0_FCSR))
      throw trap_virtual_instruction(insn.bits());

    if ((proc->extension_enabled('S') && state->prv < PRV_S) && !(state->sstateen[0]->read() & SSTATEEN0_FCSR)) {
      if (state->v)
        throw trap_virtual_instruction(insn.bits());
      else
        throw trap_illegal_instruction(insn.bits());
    }
  }
}

bool float_csr_t::unlogged_write(const reg_t val) noexcept {
  dirty_fp_state;
  return masked_csr_t::unlogged_write(val);
}

composite_csr_t::composite_csr_t(processor_t* const proc, const reg_t addr, csr_t_p upper_csr, csr_t_p lower_csr, const unsigned upper_lsb):
  csr_t(proc, addr),
  upper_csr(upper_csr),
  lower_csr(lower_csr),
  upper_lsb(upper_lsb) {
}

void composite_csr_t::verify_permissions(insn_t insn, bool write) const {
  // It is reasonable to assume that either underlying CSR will have
  // the same permissions as this composite.
  upper_csr->verify_permissions(insn, write);
}

reg_t composite_csr_t::read() const noexcept {
  return (upper_csr->read() << upper_lsb) | lower_csr->read();
}

bool composite_csr_t::unlogged_write(const reg_t val) noexcept {
  upper_csr->write(val >> upper_lsb);
  lower_csr->write(val);
  return false;  // logging is done only by the underlying CSRs
}

seed_csr_t::seed_csr_t(processor_t* const proc, const reg_t addr):
  csr_t(proc, addr) {
}

void seed_csr_t::verify_permissions(insn_t insn, bool write) const {
  /* Read-only access disallowed due to wipe-on-read side effect */
  /* XXX mseccfg.sseed and mseccfg.useed should be verified. */
  if (!proc->extension_enabled(EXT_ZKR) || !write)
    throw trap_illegal_instruction(insn.bits());
  csr_t::verify_permissions(insn, write);
}

reg_t seed_csr_t::read() const noexcept {
  return proc->es.get_seed();
}

bool seed_csr_t::unlogged_write(const reg_t val) noexcept {
  proc->es.set_seed(val);
  return true;
}

vector_csr_t::vector_csr_t(processor_t* const proc, const reg_t addr, const reg_t mask, const reg_t init):
  basic_csr_t(proc, addr, init),
  mask(mask) {
}

void vector_csr_t::verify_permissions(insn_t insn, bool write) const {
  require_vector_vs;
  if (!proc->extension_enabled('V'))
    throw trap_illegal_instruction(insn.bits());
  basic_csr_t::verify_permissions(insn, write);
}

void vector_csr_t::write_raw(const reg_t val) noexcept {
  const bool success = basic_csr_t::unlogged_write(val);
  if (success)
    log_write();
}

bool vector_csr_t::unlogged_write(const reg_t val) noexcept {
  if (mask == 0) return false;
  dirty_vs_state;
  return basic_csr_t::unlogged_write(val & mask);
}

vxsat_csr_t::vxsat_csr_t(processor_t* const proc, const reg_t addr):
  masked_csr_t(proc, addr, /*mask*/ 1, /*init*/ 0) {
}

void vxsat_csr_t::verify_permissions(insn_t insn, bool write) const {
  require_vector_vs;
  if (!proc->extension_enabled('V') && !proc->extension_enabled(EXT_ZPN))
    throw trap_illegal_instruction(insn.bits());
  masked_csr_t::verify_permissions(insn, write);
}

bool vxsat_csr_t::unlogged_write(const reg_t val) noexcept {
  dirty_vs_state;
  return masked_csr_t::unlogged_write(val);
}

// implement class hstateen_csr_t
hstateen_csr_t::hstateen_csr_t(processor_t* const proc, const reg_t addr, const reg_t mask,
                               const reg_t init, uint8_t index):
  masked_csr_t(proc, addr, mask, init),
  index(index) {
}

reg_t hstateen_csr_t::read() const noexcept {
  // For every bit in an mstateen CSR that is zero (whether read-only zero or set to zero),
  // the same bit appears as read-only zero in the matching hstateen and sstateen CSRs
  return masked_csr_t::read() & state->mstateen[index]->read();
}

bool hstateen_csr_t::unlogged_write(const reg_t val) noexcept {
  // For every bit in an mstateen CSR that is zero (whether read-only zero or set to zero),
  // the same bit appears as read-only zero in the matching hstateen and sstateen CSRs
  return masked_csr_t::unlogged_write(val & state->mstateen[index]->read());
}

void hstateen_csr_t::verify_permissions(insn_t insn, bool write) const {
  if ((state->prv < PRV_M) && !(state->mstateen[index]->read() & MSTATEEN_HSTATEEN))
    throw trap_illegal_instruction(insn.bits());
  masked_csr_t::verify_permissions(insn, write);
}

// implement class sstateen_csr_t
sstateen_csr_t::sstateen_csr_t(processor_t* const proc, const reg_t addr, const reg_t mask,
                               const reg_t init, uint8_t index):
  hstateen_csr_t(proc, addr, mask, init, index) {
}

reg_t sstateen_csr_t::read() const noexcept {
  // For every bit in an mstateen CSR that is zero (whether read-only zero or set to zero),
  // the same bit appears as read-only zero in the matching hstateen and sstateen CSRs
  // For every bit in an hstateen CSR that is zero (whether read-only zero or set to zero),
  // the same bit appears as read-only zero in sstateen when accessed in VS-mode
  if (state->v)
    return hstateen_csr_t::read() & state->hstateen[index]->read();
  else
    return hstateen_csr_t::read();
}

bool sstateen_csr_t::unlogged_write(const reg_t val) noexcept {
  // For every bit in an mstateen CSR that is zero (whether read-only zero or set to zero),
  // the same bit appears as read-only zero in the matching hstateen and sstateen CSRs
  // For every bit in an hstateen CSR that is zero (whether read-only zero or set to zero),
  // the same bit appears as read-only zero in sstateen when accessed in VS-mode
  if (state->v)
    return hstateen_csr_t::unlogged_write(val & state->hstateen[index]->read());
  else
    return hstateen_csr_t::unlogged_write(val);
}

void sstateen_csr_t::verify_permissions(insn_t insn, bool write) const {
  hstateen_csr_t::verify_permissions(insn, write);

  if (state->v && !(state->hstateen[index]->read() & HSTATEEN_SSTATEEN))
      throw trap_virtual_instruction(insn.bits());
}

// implement class senvcfg_csr_t
senvcfg_csr_t::senvcfg_csr_t(processor_t* const proc, const reg_t addr, const reg_t mask,
                             const reg_t init):
  masked_csr_t(proc, addr, mask, init) {
}

void senvcfg_csr_t::verify_permissions(insn_t insn, bool write) const {
  if (proc->extension_enabled(EXT_SMSTATEEN)) {
    if ((state->prv < PRV_M) && !(state->mstateen[0]->read() & MSTATEEN0_HENVCFG))
      throw trap_illegal_instruction(insn.bits());

    if (state->v && !(state->hstateen[0]->read() & HSTATEEN0_SENVCFG))
      throw trap_virtual_instruction(insn.bits());
  }

  masked_csr_t::verify_permissions(insn, write);
}

void henvcfg_csr_t::verify_permissions(insn_t insn, bool write) const {
  if (proc->extension_enabled(EXT_SMSTATEEN)) {
    if ((state->prv < PRV_M) && !(state->mstateen[0]->read() & MSTATEEN0_HENVCFG))
      throw trap_illegal_instruction(insn.bits());
  }

  masked_csr_t::verify_permissions(insn, write);
}

stimecmp_csr_t::stimecmp_csr_t(processor_t* const proc, const reg_t addr, const reg_t imask):
  basic_csr_t(proc, addr, 0), intr_mask(imask) {
}

bool stimecmp_csr_t::unlogged_write(const reg_t val) noexcept {
  state->mip->backdoor_write_with_mask(intr_mask, state->time->read() >= val ? intr_mask : 0);
  return basic_csr_t::unlogged_write(val);
}

virtualized_stimecmp_csr_t::virtualized_stimecmp_csr_t(processor_t* const proc, csr_t_p orig, csr_t_p virt):
  virtualized_csr_t(proc, orig, virt) {
}

void virtualized_stimecmp_csr_t::verify_permissions(insn_t insn, bool write) const {
  if (!(state->menvcfg->read() & MENVCFG_STCE)) {
    // access to (v)stimecmp with MENVCFG.STCE = 0
    if (state->prv < PRV_M)
      throw trap_illegal_instruction(insn.bits());
  }

  state->time_proxy->verify_permissions(insn, false);

  if (state->v && !(state->henvcfg->read() & HENVCFG_STCE)) {
    // access to vstimecmp with MENVCFG.STCE = 1 and HENVCFG.STCE = 0 when V = 1
    throw trap_virtual_instruction(insn.bits());
  }
<<<<<<< HEAD

  virtualized_csr_t::verify_permissions(insn, write);
=======
}

scountovf_csr_t::scountovf_csr_t(processor_t* const proc, const reg_t addr):
  csr_t(proc, addr) {
}

void scountovf_csr_t::verify_permissions(insn_t insn, bool write) const {
  if (!proc->extension_enabled(EXT_SSCOFPMF))
    throw trap_illegal_instruction(insn.bits());
  csr_t::verify_permissions(insn, write);
}

reg_t scountovf_csr_t::read() const noexcept {
  reg_t val = 0;
  for (reg_t i = 3; i <= 31; ++i) {
    bool of = state->mevent[i - 3]->read() & MHPMEVENT_OF;
    val |= of << i;
  }

  /* In M and S modes, scountovf bit X is readable when mcounteren bit X is set, */
  /* and otherwise reads as zero. Similarly, in VS mode, scountovf bit X is readable */
  /* when mcounteren bit X and hcounteren bit X are both set, and otherwise reads as zero. */
  val &= state->mcounteren->read();
  if (state->v)
    val &= state->hcounteren->read();
  return val;
}

bool scountovf_csr_t::unlogged_write(const reg_t val) noexcept {
  /* this function is unused */
  return false;
>>>>>>> 32e199cc
}<|MERGE_RESOLUTION|>--- conflicted
+++ resolved
@@ -1436,10 +1436,8 @@
     // access to vstimecmp with MENVCFG.STCE = 1 and HENVCFG.STCE = 0 when V = 1
     throw trap_virtual_instruction(insn.bits());
   }
-<<<<<<< HEAD
 
   virtualized_csr_t::verify_permissions(insn, write);
-=======
 }
 
 scountovf_csr_t::scountovf_csr_t(processor_t* const proc, const reg_t addr):
@@ -1471,5 +1469,4 @@
 bool scountovf_csr_t::unlogged_write(const reg_t val) noexcept {
   /* this function is unused */
   return false;
->>>>>>> 32e199cc
 }